/**
 * Copyright 2017, 2018, 2019 IBM Corporation
 *
 * Licensed under the Apache License, Version 2.0 (the "License");
 * you may not use this file except in compliance with the License.
 * You may obtain a copy of the License at
 *
 *    http://www.apache.org/licenses/LICENSE-2.0
 *
 *  Unless required by applicable law or agreed to in writing, software
 *  distributed under the License is distributed on an "AS IS" BASIS,
 *  WITHOUT WARRANTIES OR CONDITIONS OF ANY KIND, either express or implied.
 *  See the License for the specific language governing permissions and
 *  limitations under the License.
 */
package com.ibm.eventstreams.connect.mqsource;

import java.util.ArrayList;
import java.util.List;
import java.util.Map;
import java.util.Map.Entry;

import org.apache.kafka.common.config.ConfigDef;
import org.apache.kafka.common.config.ConfigDef.Importance;
import org.apache.kafka.common.config.ConfigDef.Type;
import org.apache.kafka.common.config.ConfigDef.Width;
import org.apache.kafka.connect.connector.Task;
import org.apache.kafka.connect.source.SourceConnector;

import org.slf4j.Logger;
import org.slf4j.LoggerFactory;

public class MQSourceConnector extends SourceConnector {
    private static final Logger log = LoggerFactory.getLogger(MQSourceConnector.class);

    public static final String CONFIG_GROUP_MQ = "mq";

    public static final String CONFIG_NAME_MQ_QUEUE_MANAGER = "mq.queue.manager";
    public static final String CONFIG_DOCUMENTATION_MQ_QUEUE_MANAGER = "The name of the MQ queue manager.";
    public static final String CONFIG_DISPLAY_MQ_QUEUE_MANAGER = "Queue manager";

    public static final String CONFIG_NAME_MQ_CONNECTION_MODE = "mq.connection.mode";
    public static final String CONFIG_DOCUMENTATION_MQ_CONNECTION_MODE = "The connection mode - bindings or client.";
    public static final String CONFIG_DISPLAY_MQ_CONNECTION_MODE = "Connection mode";
    public static final String CONFIG_VALUE_MQ_CONNECTION_MODE_CLIENT = "client";
    public static final String CONFIG_VALUE_MQ_CONNECTION_MODE_BINDINGS = "bindings";

    public static final String CONFIG_NAME_MQ_CONNECTION_NAME_LIST = "mq.connection.name.list";
    public static final String CONFIG_DOCUMENTATION_MQ_CONNNECTION_NAME_LIST = "A list of one or more host(port) entries for connecting to the queue manager. Entries are separated with a comma.";
    public static final String CONFIG_DISPLAY_MQ_CONNECTION_NAME_LIST = "List of connection names for queue manager";

    public static final String CONFIG_NAME_MQ_CHANNEL_NAME = "mq.channel.name";
    public static final String CONFIG_DOCUMENTATION_MQ_CHANNEL_NAME = "The name of the server-connection channel.";
    public static final String CONFIG_DISPLAY_MQ_CHANNEL_NAME = "Channel name";

    public static final String CONFIG_NAME_MQ_QUEUE = "mq.queue";
    public static final String CONFIG_DOCUMENTATION_MQ_QUEUE = "The name of the source MQ queue.";
    public static final String CONFIG_DISPLAY_MQ_QUEUE = "Source queue";

    public static final String CONFIG_NAME_MQ_USER_NAME = "mq.user.name";
    public static final String CONFIG_DOCUMENTATION_MQ_USER_NAME = "The user name for authenticating with the queue manager.";
    public static final String CONFIG_DISPLAY_MQ_USER_NAME = "User name";

    public static final String CONFIG_NAME_MQ_PASSWORD = "mq.password";
    public static final String CONFIG_DOCUMENTATION_MQ_PASSWORD = "The password for authenticating with the queue manager.";
    public static final String CONFIG_DISPLAY_MQ_PASSWORD = "Password";

    public static final String CONFIG_NAME_MQ_CCDT_URL = "mq.ccdt.url";
    public static final String CONFIG_DOCUMENTATION_MQ_CCDT_URL = "The CCDT URL to use to establish a connection to the queue manager.";
    public static final String CONFIG_DISPLAY_MQ_CCDT_URL = "CCDT URL";

    public static final String CONFIG_NAME_MQ_RECORD_BUILDER = "mq.record.builder";
    public static final String CONFIG_DOCUMENTATION_MQ_RECORD_BUILDER = "The class used to build the Kafka Connect records.";
    public static final String CONFIG_DISPLAY_MQ_RECORD_BUILDER = "Record builder";

    public static final String CONFIG_NAME_MQ_MESSAGE_BODY_JMS = "mq.message.body.jms";
    public static final String CONFIG_DOCUMENTATION_MQ_MESSAGE_BODY_JMS = "Whether to interpret the message body as a JMS message type.";
    public static final String CONFIG_DISPLAY_MQ_MESSAGE_BODY_JMS = "Message body as JMS";

    public static final String CONFIG_NAME_MQ_JMS_PROPERTY_COPY_TO_KAFKA_HEADER = "mq.jms.properties.copy.to.kafka.headers";
    public static final String CONFIG_DOCUMENTATION_MQ_JMS_PROPERTY_COPY_TO_KAFKA_HEADER = "Whether to copy JMS Message properties to Kafka headers";
    public static final String CONFIG_DISPLAY_MQ_JMS_PROPERTY_COPY_TO_KAFKA_HEADER = "Copy JMS Message Property to Kafka Headers";

    public static final String CONFIG_NAME_MQ_RECORD_BUILDER_KEY_HEADER = "mq.record.builder.key.header";
    public static final String CONFIG_DOCUMENTATION_MQ_RECORD_BUILDER_KEY_HEADER = "The JMS message header to use as the Kafka record key.";
    public static final String CONFIG_DISPLAY_MQ_RECORD_BUILDER_KEY_HEADER = "Record builder key header";
    public static final String CONFIG_VALUE_MQ_RECORD_BUILDER_KEY_HEADER_JMSMESSAGEID = "JMSMessageID";
    public static final String CONFIG_VALUE_MQ_RECORD_BUILDER_KEY_HEADER_JMSCORRELATIONID = "JMSCorrelationID";
    public static final String CONFIG_VALUE_MQ_RECORD_BUILDER_KEY_HEADER_JMSCORRELATIONIDASBYTES = "JMSCorrelationIDAsBytes";
    public static final String CONFIG_VALUE_MQ_RECORD_BUILDER_KEY_HEADER_JMSDESTINATION = "JMSDestination";

    public static final String CONFIG_NAME_MQ_SSL_CIPHER_SUITE = "mq.ssl.cipher.suite";
    public static final String CONFIG_DOCUMENTATION_MQ_SSL_CIPHER_SUITE = "The name of the cipher suite for the TLS (SSL) connection.";
    public static final String CONFIG_DISPLAY_MQ_SSL_CIPHER_SUITE = "SSL cipher suite";

    public static final String CONFIG_NAME_MQ_SSL_PEER_NAME = "mq.ssl.peer.name";
    public static final String CONFIG_DOCUMENTATION_MQ_SSL_PEER_NAME = "The distinguished name pattern of the TLS (SSL) peer.";
    public static final String CONFIG_DISPLAY_MQ_SSL_PEER_NAME = "SSL peer name";

    public static final String CONFIG_NAME_MQ_SSL_KEYSTORE_LOCATION = "mq.ssl.keystore.location";
    public static final String CONFIG_DOCUMENTATION_MQ_SSL_KEYSTORE_LOCATION = "The path to the JKS keystore to use for the TLS (SSL) connection.";
    public static final String CONFIG_DISPLAY_MQ_SSL_KEYSTORE_LOCATION = "SSL keystore location";

    public static final String CONFIG_NAME_MQ_SSL_KEYSTORE_PASSWORD = "mq.ssl.keystore.password";
    public static final String CONFIG_DOCUMENTATION_MQ_SSL_KEYSTORE_PASSWORD = "The password of the JKS keystore to use for the TLS (SSL) connection.";
    public static final String CONFIG_DISPLAY_MQ_SSL_KEYSTORE_PASSWORD = "SSL keystore password";

    public static final String CONFIG_NAME_MQ_SSL_TRUSTSTORE_LOCATION = "mq.ssl.truststore.location";
    public static final String CONFIG_DOCUMENTATION_MQ_SSL_TRUSTSTORE_LOCATION = "The path to the JKS truststore to use for the TLS (SSL) connection.";
    public static final String CONFIG_DISPLAY_MQ_SSL_TRUSTSTORE_LOCATION = "SSL truststore location";

    public static final String CONFIG_NAME_MQ_SSL_TRUSTSTORE_PASSWORD = "mq.ssl.truststore.password";
    public static final String CONFIG_DOCUMENTATION_MQ_SSL_TRUSTSTORE_PASSWORD = "The password of the JKS truststore to use for the TLS (SSL) connection.";
    public static final String CONFIG_DISPLAY_MQ_SSL_TRUSTSTORE_PASSWORD = "SSL truststore password";

    public static final String CONFIG_NAME_MQ_BATCH_SIZE = "mq.batch.size";
    public static final String CONFIG_DOCUMENTATION_MQ_BATCH_SIZE = "The maximum number of messages in a batch. A batch uses a single unit of work.";
    public static final String CONFIG_DISPLAY_MQ_BATCH_SIZE = "Batch size";
    public static final int CONFIG_VALUE_MQ_BATCH_SIZE_DEFAULT = 250;
    public static final int CONFIG_VALUE_MQ_BATCH_SIZE_MINIMUM = 1;

    public static final String CONFIG_NAME_MQ_MESSAGE_MQMD_READ = "mq.message.mqmd.read";
    public static final String CONFIG_DOCUMENTATION_MQ_MESSAGE_MQMD_READ = "Whether to enable reading of all MQMD fields.";
    public static final String CONFIG_DISPLAY_MQ_MESSAGE_MQMD_READ = "Enable reading of MQMD fields";

<<<<<<< HEAD
    public static final String CONFIG_NAME_TOPIC = "topic";
=======
    public static final String CONFIG_NAME_MQ_USER_AUTHENTICATION_MQCSP = "mq.user.authentication.mqcsp";
    public static final String CONFIG_DOCUMENTATION_MQ_USER_AUTHENTICATION_MQCSP = "Whether to use MQ connection security parameters (MQCSP).";
    public static final String CONFIG_DISPLAY_MQ_USER_AUTHENTICATION_MQCSP = "User authentication using MQCSP";

    public static final String CONFIG_NAME_TOPIC = "topic"; 
>>>>>>> bff40818
    public static final String CONFIG_DOCUMENTATION_TOPIC = "The name of the target Kafka topic.";
    public static final String CONFIG_DISPLAY_TOPIC = "Target Kafka topic";

    public static String VERSION = "1.2.0-SNAPSHOT";

    private Map<String, String> configProps;

    /**
     * Get the version of this connector.
     *
     * @return the version, formatted as a String
     */
    @Override public String version() {
        return VERSION;
    }

    /**
     * Start this Connector. This method will only be called on a clean Connector, i.e. it has
     * either just been instantiated and initialized or {@link #stop()} has been invoked.
     *
     * @param props configuration settings
     */
    @Override public void start(Map<String, String> props) {
        log.trace("[{}] Entry {}.start, props={}", Thread.currentThread().getId(), this.getClass().getName(), props);

        configProps = props;
        for (final Entry<String, String> entry: props.entrySet()) {
            String value;
            if (entry.getKey().toLowerCase().contains("password")) {
                value = "[hidden]";
            } else {
                value = entry.getValue();
            }
            log.debug("Connector props entry {} : {}", entry.getKey(), value);
        }

        log.trace("[{}]  Exit {}.start", Thread.currentThread().getId(), this.getClass().getName());
    }

    /**
     * Returns the Task implementation for this Connector.
     */
    @Override public Class<? extends Task> taskClass() {
        return MQSourceTask.class;
    }

    /**
     * Returns a set of configurations for Tasks based on the current configuration,
     * producing at most count configurations.
     *
     * @param maxTasks maximum number of configurations to generate
     * @return configurations for Tasks
     */
    @Override public List<Map<String, String>> taskConfigs(int maxTasks) {
        log.trace("[{}] Entry {}.taskConfigs, maxTasks={}", Thread.currentThread().getId(), this.getClass().getName(), maxTasks);

        List<Map<String, String>> taskConfigs = new ArrayList<>();
        for (int i = 0; i < maxTasks; i++)
        {
            taskConfigs.add(configProps);
        }

        log.trace("[{}]  Exit {}.taskConfigs, retval={}", Thread.currentThread().getId(), this.getClass().getName(), taskConfigs);
        return taskConfigs;
    }

    /**
     * Stop this connector.
     */
    @Override public void stop() {
        log.trace("[{}] Entry {}.stop", Thread.currentThread().getId(), this.getClass().getName());
        log.trace("[{}]  Exit {}.stop", Thread.currentThread().getId(), this.getClass().getName());
    }

    /**
     * Define the configuration for the connector.
     * @return The ConfigDef for this connector.
     */
    @Override public ConfigDef config() {
        ConfigDef config = new ConfigDef();

        config.define(CONFIG_NAME_MQ_QUEUE_MANAGER, Type.STRING, ConfigDef.NO_DEFAULT_VALUE, Importance.HIGH,
                      CONFIG_DOCUMENTATION_MQ_QUEUE_MANAGER, CONFIG_GROUP_MQ, 1, Width.MEDIUM,
                      CONFIG_DISPLAY_MQ_QUEUE_MANAGER);

        config.define(CONFIG_NAME_MQ_CONNECTION_MODE, Type.STRING, CONFIG_VALUE_MQ_CONNECTION_MODE_CLIENT,
                      ConfigDef.ValidString.in(CONFIG_VALUE_MQ_CONNECTION_MODE_CLIENT,
                                               CONFIG_VALUE_MQ_CONNECTION_MODE_BINDINGS),
                      Importance.MEDIUM,
                      CONFIG_DOCUMENTATION_MQ_CONNECTION_MODE, CONFIG_GROUP_MQ, 2, Width.SHORT,
                      CONFIG_DISPLAY_MQ_CONNECTION_MODE);

        config.define(CONFIG_NAME_MQ_CONNECTION_NAME_LIST, Type.STRING, null, Importance.MEDIUM,
                      CONFIG_DOCUMENTATION_MQ_CONNNECTION_NAME_LIST, CONFIG_GROUP_MQ, 3, Width.LONG,
                      CONFIG_DISPLAY_MQ_CONNECTION_NAME_LIST);

        config.define(CONFIG_NAME_MQ_CHANNEL_NAME, Type.STRING, null, Importance.MEDIUM,
                      CONFIG_DOCUMENTATION_MQ_CHANNEL_NAME, CONFIG_GROUP_MQ, 4, Width.MEDIUM,
                      CONFIG_DISPLAY_MQ_CHANNEL_NAME);

        config.define(CONFIG_NAME_MQ_CCDT_URL, Type.STRING, null, Importance.MEDIUM,
                      CONFIG_DOCUMENTATION_MQ_CCDT_URL, CONFIG_GROUP_MQ, 5, Width.MEDIUM,
                      CONFIG_DISPLAY_MQ_CCDT_URL);

        config.define(CONFIG_NAME_MQ_QUEUE, Type.STRING, ConfigDef.NO_DEFAULT_VALUE, Importance.HIGH,
                      CONFIG_DOCUMENTATION_MQ_QUEUE, CONFIG_GROUP_MQ, 6, Width.LONG,
                      CONFIG_DISPLAY_MQ_QUEUE);

        config.define(CONFIG_NAME_MQ_USER_NAME, Type.STRING, null, Importance.MEDIUM,
                      CONFIG_DOCUMENTATION_MQ_USER_NAME, CONFIG_GROUP_MQ, 7, Width.MEDIUM,
                      CONFIG_DISPLAY_MQ_USER_NAME);

        config.define(CONFIG_NAME_MQ_PASSWORD, Type.PASSWORD, null, Importance.MEDIUM,
                      CONFIG_DOCUMENTATION_MQ_PASSWORD, CONFIG_GROUP_MQ, 8, Width.MEDIUM,
                      CONFIG_DISPLAY_MQ_PASSWORD);

        config.define(CONFIG_NAME_MQ_RECORD_BUILDER, Type.STRING, ConfigDef.NO_DEFAULT_VALUE, Importance.HIGH,
                      CONFIG_DOCUMENTATION_MQ_RECORD_BUILDER, CONFIG_GROUP_MQ, 9, Width.LONG,
                      CONFIG_DISPLAY_MQ_RECORD_BUILDER);

        config.define(CONFIG_NAME_MQ_MESSAGE_BODY_JMS, Type.BOOLEAN, Boolean.FALSE, Importance.MEDIUM,
                      CONFIG_DOCUMENTATION_MQ_MESSAGE_BODY_JMS, CONFIG_GROUP_MQ, 10, Width.SHORT,
                      CONFIG_DISPLAY_MQ_MESSAGE_BODY_JMS);

        config.define(CONFIG_NAME_MQ_RECORD_BUILDER_KEY_HEADER, Type.STRING, null, Importance.MEDIUM,
                      CONFIG_DOCUMENTATION_MQ_RECORD_BUILDER_KEY_HEADER, CONFIG_GROUP_MQ, 11, Width.MEDIUM,
                      CONFIG_DISPLAY_MQ_RECORD_BUILDER_KEY_HEADER);

        config.define(CONFIG_NAME_MQ_SSL_CIPHER_SUITE, Type.STRING, null, Importance.MEDIUM,
                      CONFIG_DOCUMENTATION_MQ_SSL_CIPHER_SUITE, CONFIG_GROUP_MQ, 12, Width.MEDIUM,
                      CONFIG_DISPLAY_MQ_SSL_CIPHER_SUITE);

        config.define(CONFIG_NAME_MQ_SSL_PEER_NAME, Type.STRING, null, Importance.MEDIUM,
                      CONFIG_DOCUMENTATION_MQ_SSL_PEER_NAME, CONFIG_GROUP_MQ, 13, Width.MEDIUM,
                      CONFIG_DISPLAY_MQ_SSL_PEER_NAME);

        config.define(CONFIG_NAME_MQ_SSL_KEYSTORE_LOCATION, Type.STRING, null, Importance.MEDIUM,
                      CONFIG_DOCUMENTATION_MQ_SSL_KEYSTORE_LOCATION, CONFIG_GROUP_MQ, 14, Width.MEDIUM,
                      CONFIG_DISPLAY_MQ_SSL_KEYSTORE_LOCATION);

        config.define(CONFIG_NAME_MQ_SSL_KEYSTORE_PASSWORD, Type.PASSWORD, null, Importance.MEDIUM,
                      CONFIG_DOCUMENTATION_MQ_SSL_KEYSTORE_PASSWORD, CONFIG_GROUP_MQ, 15, Width.MEDIUM,
                      CONFIG_DISPLAY_MQ_SSL_KEYSTORE_PASSWORD);

        config.define(CONFIG_NAME_MQ_SSL_TRUSTSTORE_LOCATION, Type.STRING, null, Importance.MEDIUM,
                      CONFIG_DOCUMENTATION_MQ_SSL_TRUSTSTORE_LOCATION, CONFIG_GROUP_MQ, 16, Width.MEDIUM,
                      CONFIG_DISPLAY_MQ_SSL_TRUSTSTORE_LOCATION);

        config.define(CONFIG_NAME_MQ_SSL_TRUSTSTORE_PASSWORD, Type.PASSWORD, null, Importance.MEDIUM,
                      CONFIG_DOCUMENTATION_MQ_SSL_TRUSTSTORE_PASSWORD, CONFIG_GROUP_MQ, 17, Width.MEDIUM,
                      CONFIG_DISPLAY_MQ_SSL_TRUSTSTORE_PASSWORD);

        config.define(CONFIG_NAME_MQ_BATCH_SIZE, Type.INT, CONFIG_VALUE_MQ_BATCH_SIZE_DEFAULT,
                      ConfigDef.Range.atLeast(CONFIG_VALUE_MQ_BATCH_SIZE_MINIMUM), Importance.LOW,
                      CONFIG_DOCUMENTATION_MQ_BATCH_SIZE, CONFIG_GROUP_MQ, 18, Width.MEDIUM,
                      CONFIG_DISPLAY_MQ_BATCH_SIZE);

        config.define(CONFIG_NAME_MQ_MESSAGE_MQMD_READ, Type.BOOLEAN, Boolean.FALSE, Importance.LOW,
                      CONFIG_DOCUMENTATION_MQ_MESSAGE_MQMD_READ, CONFIG_GROUP_MQ, 19, Width.SHORT,
                      CONFIG_DISPLAY_MQ_MESSAGE_MQMD_READ);

<<<<<<< HEAD
        config.define(CONFIG_NAME_MQ_JMS_PROPERTY_COPY_TO_KAFKA_HEADER, Type.BOOLEAN, Boolean.FALSE, Importance.LOW,
                      CONFIG_DOCUMENTATION_MQ_JMS_PROPERTY_COPY_TO_KAFKA_HEADER, CONFIG_GROUP_MQ, 20, Width.MEDIUM,
                      CONFIG_DISPLAY_MQ_JMS_PROPERTY_COPY_TO_KAFKA_HEADER);
=======
        config.define(CONFIG_NAME_MQ_USER_AUTHENTICATION_MQCSP, Type.BOOLEAN, Boolean.TRUE, Importance.LOW,
                      CONFIG_DOCUMENTATION_MQ_USER_AUTHENTICATION_MQCSP, CONFIG_GROUP_MQ, 20, Width.SHORT,
                      CONFIG_DISPLAY_MQ_USER_AUTHENTICATION_MQCSP);
>>>>>>> bff40818

        config.define(CONFIG_NAME_TOPIC, Type.STRING, ConfigDef.NO_DEFAULT_VALUE, Importance.HIGH,
                      CONFIG_DOCUMENTATION_TOPIC, null, 0, Width.MEDIUM,
                      CONFIG_DISPLAY_TOPIC);

        return config;
    }
}<|MERGE_RESOLUTION|>--- conflicted
+++ resolved
@@ -123,15 +123,13 @@
     public static final String CONFIG_DOCUMENTATION_MQ_MESSAGE_MQMD_READ = "Whether to enable reading of all MQMD fields.";
     public static final String CONFIG_DISPLAY_MQ_MESSAGE_MQMD_READ = "Enable reading of MQMD fields";
 
-<<<<<<< HEAD
-    public static final String CONFIG_NAME_TOPIC = "topic";
-=======
+
     public static final String CONFIG_NAME_MQ_USER_AUTHENTICATION_MQCSP = "mq.user.authentication.mqcsp";
     public static final String CONFIG_DOCUMENTATION_MQ_USER_AUTHENTICATION_MQCSP = "Whether to use MQ connection security parameters (MQCSP).";
     public static final String CONFIG_DISPLAY_MQ_USER_AUTHENTICATION_MQCSP = "User authentication using MQCSP";
 
     public static final String CONFIG_NAME_TOPIC = "topic"; 
->>>>>>> bff40818
+
     public static final String CONFIG_DOCUMENTATION_TOPIC = "The name of the target Kafka topic.";
     public static final String CONFIG_DISPLAY_TOPIC = "Target Kafka topic";
 
@@ -293,15 +291,15 @@
                       CONFIG_DOCUMENTATION_MQ_MESSAGE_MQMD_READ, CONFIG_GROUP_MQ, 19, Width.SHORT,
                       CONFIG_DISPLAY_MQ_MESSAGE_MQMD_READ);
 
-<<<<<<< HEAD
+        config.define(CONFIG_NAME_MQ_USER_AUTHENTICATION_MQCSP, Type.BOOLEAN, Boolean.TRUE, Importance.LOW,
+                CONFIG_DOCUMENTATION_MQ_USER_AUTHENTICATION_MQCSP, CONFIG_GROUP_MQ, 20, Width.SHORT,
+                CONFIG_DISPLAY_MQ_USER_AUTHENTICATION_MQCSP);
+
+
         config.define(CONFIG_NAME_MQ_JMS_PROPERTY_COPY_TO_KAFKA_HEADER, Type.BOOLEAN, Boolean.FALSE, Importance.LOW,
-                      CONFIG_DOCUMENTATION_MQ_JMS_PROPERTY_COPY_TO_KAFKA_HEADER, CONFIG_GROUP_MQ, 20, Width.MEDIUM,
+                      CONFIG_DOCUMENTATION_MQ_JMS_PROPERTY_COPY_TO_KAFKA_HEADER, CONFIG_GROUP_MQ, 21, Width.MEDIUM,
                       CONFIG_DISPLAY_MQ_JMS_PROPERTY_COPY_TO_KAFKA_HEADER);
-=======
-        config.define(CONFIG_NAME_MQ_USER_AUTHENTICATION_MQCSP, Type.BOOLEAN, Boolean.TRUE, Importance.LOW,
-                      CONFIG_DOCUMENTATION_MQ_USER_AUTHENTICATION_MQCSP, CONFIG_GROUP_MQ, 20, Width.SHORT,
-                      CONFIG_DISPLAY_MQ_USER_AUTHENTICATION_MQCSP);
->>>>>>> bff40818
+
 
         config.define(CONFIG_NAME_TOPIC, Type.STRING, ConfigDef.NO_DEFAULT_VALUE, Importance.HIGH,
                       CONFIG_DOCUMENTATION_TOPIC, null, 0, Width.MEDIUM,
